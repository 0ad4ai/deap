#    This file is part of EAP.
#
#    EAP is free software: you can redistribute it and/or modify
#    it under the terms of the GNU Lesser General Public License as
#    published by the Free Software Foundation, either version 3 of
#    the License, or (at your option) any later version.
#
#    EAP is distributed in the hope that it will be useful,
#    but WITHOUT ANY WARRANTY; without even the implied warranty of
#    MERCHANTABILITY or FITNESS FOR A PARTICULAR PURPOSE. See the
#    GNU Lesser General Public License for more details.
#
#    You should have received a copy of the GNU Lesser General Public
#    License along with EAP. If not, see <http://www.gnu.org/licenses/>.

"""The :mod:`toolbox` module is intended to contain the operators that you need
in your evolutionary algorithms, from initialisation to evaluation. It is
always possible to use directly the operators from this module but the toolbox
does also contain the default values of the different parameters for each
method. More over, it makes your algorithms easier to understand and modify,
since once an oprerator is set, it can be reused with a simple keyword that
contains all its arguments. Plus, every keyword or argument can be overriden
at all time.

The toolbox is also used in predefined algorithms from the
:mod:`~eap.algorithms` module.
"""

import copy
import functools
import inspect
import math
import random
import warnings
# Needed by Nondominated sorting
from itertools import chain, izip, repeat, cycle
from operator import attrgetter


class Repeat(object):
    def __init__(self, func, times,):
        self.func = func
        self.count = cycle(xrange(times+1))
        self.times = times
        
    def __iter__(self):
        return self
        
    def next(self):
        if self.count.next() == self.times:
            raise StopIteration
        return self.func()
        
class Iterate(object):
    def __init__(self, func):
        self.func = func
        self.iter = None
        
    def __iter__(self):
        return self
        
    def next(self):
        try:
            return self.iter.next()
        except StopIteration:
            self.iter = iter(self.func())
            raise StopIteration
        except AttributeError:
            self.iter = iter(self.func())
            return self.iter.next()

class FuncCycle(object):
    def __init__(self, seq_func):
        self.cycle = cycle(func for func in seq_func)
    def __call__(self):
        return self.cycle.next()()

class Toolbox(object):
    """A toolbox for evolution that contains the evolutionary operators.
    At first the toolbox contains two simple methods. The first method
    :meth:`~eap.toolbox.clone` duplicates any element it is passed as
    argument, this method defaults to the :func:`copy.deepcopy` function.
    The second method :meth:`~eap.toolbox.map` applies the function given
    as first argument to every items of the iterables given as next
    arguments, this method defaults to the :func:`map` function. You may
    populate the toolbox with any other function by using the
    :meth:`~eap.toolbox.register` method.
    """
    
    def __init__(self):
        self.register("clone", copy.deepcopy)
        self.register("map", map)

    def register(self, methodname, method, *args, **kargs):
        """Register a *method* in the toolbox under the name *methodname*. You
        may provide default arguments that will be passed automaticaly when
        calling the registered method.
        
        Keyworded arguments *content_init* and *size_init* may be used to
        simulate iterable initializers. For example, when building objects
        deriving from :class:`list`, the content argument will provide to
        the built list its initial content. Depending on what is given to
        *content_init* and *size_init* the initialization is different. If
        *content_init* is an iterable, then the iterable is consumed enterily
        to intialize each object, in that case *size_init* is not used.
        Otherwise, *content_init* may be a simple function that will be
        repeated *size_init* times in order to fill the object.
        """
        if "content_init" in kargs:
            content = kargs["content_init"]
            del kargs["content_init"]
            if hasattr(content, "__iter__"):
                content = FuncCycle(content)
            if "size_init" in kargs:
                args = list(args)
                args.append(Repeat(content, kargs["size_init"]))
                del kargs["size_init"]
            else:
                args = list(args)
                args.append(Iterate(content))
        pfunc = functools.partial(method, *args, **kargs)
        pfunc.__name__ = method
        setattr(self, methodname, pfunc)
    
    def unregister(self, methodname):
        """Unregister *methodname* from the toolbox."""
        delattr(self, methodname)
        
    def decorate(self, methodname, *decorators):
        """Decorate *methodname* with the specified *decorators*, *methodname*
        has to be a registered function in the current toolbox. Decorate uses
        the signature preserving decoration function
        :func:`~eap.toolbox.decorate`.
        """
        partial_func = getattr(self, methodname)
        method = partial_func.func
        args = partial_func.args
        kargs = partial_func.keywords
        for decorator in decorators:
            method = decorate(decorator)(method)
        setattr(self, methodname, functools.partial(method, *args, **kargs))
        
######################################
# GA Crossovers                      #
######################################

def cxTwoPoints(ind1, ind2):
    """Execute a two points crossover on the input individuals. The two 
    individuals are modified in place. This operation apply on an individual
    composed of a list of attributes and act as follow ::
    
        >>> ind1 = [A(1), ..., A(i), ..., A(j), ..., A(m)]
        >>> ind2 = [B(1), ..., B(i), ..., B(j), ..., B(k)]
        >>> # Crossover with mating points 1 < i < j <= min(m, k) + 1
        >>> cxTwoPoints(ind1, ind2)
        >>> print ind1, len(ind1)
        [A(1), ..., B(i), ..., B(j-1), A(j), ..., A(m)], m
        >>> print ind2, len(ind2)
        [B(1), ..., A(i), ..., A(j-1), B(j), ..., B(k)], k

    This function use the :func:`~random.randint` function from the python base
    :mod:`random` module.
    """
    size = min(len(ind1), len(ind2))
    cxpoint1 = random.randint(1, size)
    cxpoint2 = random.randint(1, size - 1)
    if cxpoint2 >= cxpoint1:
        cxpoint2 += 1
    else:			# Swap the two cx points
        cxpoint1, cxpoint2 = cxpoint2, cxpoint1
   
    ind1[cxpoint1:cxpoint2], ind2[cxpoint1:cxpoint2] \
        = ind2[cxpoint1:cxpoint2], ind1[cxpoint1:cxpoint2]
        
    return ind1, ind2

def cxOnePoint(ind1, ind2):
    """Execute a one point crossover on the input individuals.
    The two individuals are modified in place. This operation apply on an
    individual composed of a list of attributes
    and act as follow ::

        >>> ind1 = [A(1), ..., A(n), ..., A(m)]
        >>> ind2 = [B(1), ..., B(n), ..., B(k)]
        >>> # Crossover with mating point i, 1 < i <= min(m, k)
        >>> cxOnePoint(ind1, ind2)
        >>> print ind1, len(ind1)
        [A(1), ..., B(i), ..., B(k)], k
        >>> print ind2, len(ind2)
        [B(1), ..., A(i), ..., A(m)], m

    This function use the :func:`~random.randint` function from the
    python base :mod:`random` module.
    """
    size = min(len(ind1), len(ind2))
    cxpoint = random.randint(1, size - 1)
    ind1[cxpoint:], ind2[cxpoint:] = ind2[cxpoint:], ind1[cxpoint:]
    
    return ind1, ind2

def cxUniform(ind1, ind2, indpb):
    """Execute a uniform crossover that modify in place the two individuals.
    The genes are swapped according to the *indpb* probability.
    
    This function use the :func:`~random.random` function from the python base
    :mod:`random` module.
    """
    size = min(len(ind1), len(ind2))    
    for i in xrange(size):
        if random.random() < indpb:
            ind1[i], ind2[i] = ind2[i], ind1[i]
    
    return ind1, ind2
    
def cxPartialyMatched(ind1, ind2):
    """Execute a partialy matched crossover (PMX) on the input indviduals.
    The two individuals are modified in place. This crossover expect iterable
    individuals of indices, the result for any other type of individuals is
    unpredictable.

    Moreover, this crossover consists of generating two children by matching
    pairs of values in a certain range of the two parents and swaping the values
    of those indexes. For more details see Goldberg and Lingel, "Alleles,
    loci, and the traveling salesman problem", 1985.

    For example, the following parents will produce the two following children
    when mated with crossover points ``a = 2`` and ``b = 4``. ::

        >>> ind1 = [0, 1, 2, 3, 4]
        >>> ind2 = [1, 2, 3, 4, 0]
        >>> cxPartialyMatched(ind1, ind2)
        >>> print ind1
        [0, 2, 3, 1, 4]
        >>> print ind2
        [2, 3, 1, 4, 0]

    This function use the :func:`~random.randint` function from the python base
    :mod:`random` module.
    """
    size = min(len(ind1), len(ind2))
    p1, p2 = [0]*size, [0]*size

    # Initialize the position of each indices in the individuals
    for i in xrange(size):
        p1[ind1[i]] = i
        p2[ind2[i]] = i
    # Choose crossover points
    cxpoint1 = random.randint(0, size)
    cxpoint2 = random.randint(0, size - 1)
    if cxpoint2 >= cxpoint1:
        cxpoint2 += 1
    else:			# Swap the two cx points
        cxpoint1, cxpoint2 = cxpoint2, cxpoint1
    
    # Apply crossover between cx points
    for i in xrange(cxpoint1, cxpoint2):
        # Keep track of the selected values
        temp1 = ind1[i]
        temp2 = ind2[i]
        # Swap the matched value
        ind1[i], ind1[p1[temp2]] = temp2, temp1
        ind2[i], ind2[p2[temp1]] = temp1, temp2
        # Position bookkeeping
        p1[temp1], p1[temp2] = p1[temp2], p1[temp1]
        p2[temp1], p2[temp2] = p2[temp2], p2[temp1]
    
    return ind1, ind2

def cxUniformPartialyMatched(ind1, ind2, indpb):
    """Execute a uniform partialy matched crossover (UPMX) on the input
    indviduals. The two individuals are modified in place. This crossover
    expect iterable individuals of indices, the result for any other type of
    individuals is unpredictable.

    Moreover, this crossover consists of generating two children by matching
    pairs of values chosen at random with a probability of *indpb* in the two
    parents and swaping the values of those indexes. For more details see
    Cicirello and Smith, "Modeling GA performance for control parameter
    optimization", 2000.

    For example, the following parents will produce the two following children
    when mated with the chosen points ``[0, 1, 0, 0, 1]``. ::

        >>> ind1 = [0, 1, 2, 3, 4]
        >>> ind2 = [1, 2, 3, 4, 0]
        >>> cxUniformPartialyMatched(ind1, ind2)
        >>> print ind1
        [4, 2, 1, 3, 0]
        >>> print ind2
        [2, 1, 3, 0, 4]

    This function use the :func:`~random.random` and :func:`~random.randint`
    functions from the python base :mod:`random` module.
    """
    size = min(len(ind1), len(ind2))
    p1, p2 = [0]*size, [0]*size

    # Initialize the position of each indices in the individuals
    for i in xrange(size):
        p1[ind1[i]] = i
        p2[ind2[i]] = i
    
    for i in xrange(size):
        if random.random < indpb:
            # Keep track of the selected values
            temp1 = ind1[i]
            temp2 = ind2[i]
            # Swap the matched value
            ind1[i], ind1[p1[temp2]] = temp2, temp1
            ind2[i], ind2[p2[temp1]] = temp1, temp2
            # Position bookkeeping
            p1[temp1], p1[temp2] = p1[temp2], p1[temp1]
            p2[temp1], p2[temp2] = p2[temp2], p2[temp1]
    
    return ind1, ind2

def cxBlend(ind1, ind2, alpha):
    """Executes a blend crossover that modify inplace the input individuals.
    The blend crossover expect individuals formed of a list of floating point
    numbers.
    
    This function use the :func:`~random.random` function from the python base
    :mod:`random` module.
    """
    size = min(len(ind1), len(ind2))
    
    for i in xrange(size):
        gamma = (1. + 2. * alpha) * random.random() - alpha
        x1 = ind1[i]
        x2 = ind2[i]
        ind1[i] = (1. - gamma) * x1 + gamma * x2
        ind2[i] = gamma * x1 + (1. - gamma) * x2
    
    return ind1, ind2

def cxSimulatedBinary(ind1, ind2, nu):
    """Executes a simulated binary crossover that modify inplace the input
    individuals. The simulated binary crossover expect individuals formed of
    a list of floating point numbers.
    
    This function use the :func:`~random.random` function from the python base
    :mod:`random` module.
    """
    size = min(len(ind1), len(ind2))
    
    for i in xrange(size):
        rand = random.random()
        if rand <= 0.5:
            beta = 2. * rand
        else:
            beta = 1. / (2. * (1. - rand))
        beta **= 1. / (nu + 1.)
        x1 = ind1[i]
        x2 = ind2[i]
        ind1[i] = 0.5 * (((1 + beta) * x1) + ((1 - beta) * x2))
        ind2[i] = 0.5 * (((1 - beta) * x1) + ((1 + beta) * x2))
    
    return ind1, ind2
    
######################################
# Messy Crossovers                   #
######################################

def cxMessyOnePoint(ind1, ind2):
    """Execute a one point crossover will mostly change the individuals size.
    This operation apply on an :class:`Individual` composed of a list of
    attributes and act as follow ::

        >>> ind1 = [A(1), ..., A(i), ..., A(m)]
        >>> ind2 = [B(1), ..., B(j), ..., B(n)]
        >>> # Crossover with mating points i, j, 1 <= i <= m, 1 <= j <= n
        >>> cxMessyOnePoint(ind1, ind2)
        >>> print ind1, len(ind1)
        [A(1), ..., A(i - 1), B(j), ..., B(n)], n + j - i
        >>> print ind2, len(ind2)
        [B(1), ..., B(j - 1), A(i), ..., A(m)], m + i - j
    
    This function use the :func:`~random.randint` function from the python base
    :mod:`random` module.        
    """
    cxpoint1 = random.randint(0, len(ind1))
    cxpoint2 = random.randint(0, len(ind2))
    ind1[cxpoint1:], ind2[cxpoint2:] = ind2[cxpoint2:], ind1[cxpoint1:]
    
    return ind1, ind2
    
######################################
# ES Crossovers                      #
######################################

def cxESBlend(ind1, ind2, alpha, minstrategy=None):
    """Execute a blend crossover on both, the individual and the strategy.
    *minstrategy* defaults to None so that if it is not present, the minimal
    strategy will be minus infinity.
    """
    size = min(len(ind1), len(ind2))
    
    for indx in xrange(size):
        # Blend the values
        gamma = (1. + 2. * alpha) * random.random() - alpha
        x1 = ind1[indx]
        x2 = ind2[indx]
        ind1[indx] = (1. - gamma) * x1 + gamma * x2
        ind2[indx] = gamma * x1 + (1. - gamma) * x2
        # Blend the strategies
        gamma = (1. + 2. * alpha) * random.random() - alpha
        s1 = ind1.strategy[indx]
        s2 = ind2.strategy[indx]
        ind1.strategy[indx] = (1. - gamma) * s1 + gamma * s2
        ind2.strategy[indx] = gamma * s1 + (1. - gamma) * s2
        if ind1.strategy[indx] < minstrategy:     # 4 < None = False
            ind1.strategy[indx] = minstrategy
        if ind2.strategy[indx] < minstrategy:
            ind2.strategy[indx] = minstrategy
    
    return ind1, ind2

def cxESTwoPoints(ind1, ind2):
    """Execute a classical two points crossover on both the individual and
    its strategy. The crossover points for the individual and the strategy
    are the same.
    """
    size = min(len(ind1), len(ind2))
    
    pt1 = random.randint(1, size)
    pt2 = random.randint(1, size - 1)
    if pt2 >= pt1:
        pt2 += 1
    else:			# Swap the two cx points
        pt1, pt2 = pt2, pt1
   
    ind1[pt1:pt2], ind2[pt1:pt2] = ind2[pt1:pt2], ind1[pt1:pt2]     
    ind1.strategy[pt1:pt2], ind2.strategy[pt1:pt2] = \
        ind2.strategy[pt1:pt2], ind1.strategy[pt1:pt2]
    
    return ind1, ind2

######################################
# GA Mutations                       #
######################################

def mutGaussian(individual, mu, sigma, indpb):
    """This function applies a gaussian mutation of mean *mu* and standard
    deviation *sigma*  on the input individual and
    returns the mutant. The *individual* is left intact and the mutant is an
    independant copy. This mutation expects an iterable individual composed of
    real valued attributes. The *mutIndxPb* argument is the probability of each
    attribute to be mutated.

    .. note::
       The mutation is not responsible for constraints checking, because
       there is too many possibilities for
       resetting the values. Wich way is closer to the representation used
       is up to you.
       
       One easy way to add cronstraint checking to an operator is to 
       use the function decoration in the toolbox. See the multi-objective
       example (moga_kursawefct.py) for an explicit example.

    This function uses the :func:`~random.random` and :func:`~random.gauss`
    functions from the python base :mod:`random` module.
    """        
    for i in xrange(len(individual)):
        if random.random() < indpb:
            individual[i] += random.gauss(mu, sigma)
    
    return individual,

def mutShuffleIndexes(individual, indpb):
    """Shuffle the attributes of the input individual and return the mutant.
    The *individual* is left intact and the mutant is an independant copy. The
    *individual* is expected to be iterable. The *shuffleIndxPb* argument is the
    probability of each attribute to be moved.

    This function uses the :func:`~random.random` and :func:`~random.randint`
    functions from the python base :mod:`random` module.
    """
    size = len(individual)
    for i in xrange(size):
        if random.random() < indpb:
            swap_indx = random.randint(0, size - 2)
            if swap_indx >= i:
                swap_indx += 1
            individual[i], individual[swap_indx] = \
                individual[swap_indx], individual[i]
    
    return individual,

def mutFlipBit(individual, indpb):
    """Flip the value of the attributes of the input individual and return the
    mutant. The *individual* is left intact and the mutant is an independant
    copy. The *individual* is expected to be iterable and the values of the
    attributes shall stay valid after the ``not`` operator is called on them.
    The *flipIndxPb* argument is the probability of each attribute to be
    flipped.

    This function uses the :func:`~random.random` function from the python base
    :mod:`random` module.
    """
    for indx in xrange(len(individual)):
        if random.random() < indpb:
            individual[indx] = not individual[indx]
    
    return individual,
    
######################################
# ES Mutations                       #
######################################

def mutES(individual, indpb, minstrategy=None):
    """Mutate an evolution strategy according to its :attr:`strategy` attribute.
    The strategy shall be teh same size as the individual. This is subject to
    change.
    """
    size = len(individual)
    t = 1. / math.sqrt(2. * math.sqrt(size))
    t0 = 1. / math.sqrt(2. * size)
    n = random.gauss(0, 1)
    t0_n = t0 * n
    
    for indx in xrange(size):
        if random.random() < indpb:
            ni = random.gauss(0, 1)
            individual.strategy[indx] *= math.exp(t0_n + t * ni)
            if individual.strategy[indx] < minstrategy:     # 4 < None = False
                individual.strategy[indx] = minstrategy
            individual[indx] += individual.strategy[indx] * ni
    
    return individual,

######################################
# GP Crossovers                      #
######################################

def cxTreeUniformOnePoint(ind1, ind2):
    """Randomly select in each individual and exchange each subtree with the
    point as root between each individual.
    """    
    try:
        index1 = random.randint(1, ind1.size-1)
        index2 = random.randint(1, ind2.size-1)
    except ValueError:
        return ind1, ind2

    sub1 = ind1.searchSubtreeDF(index1)
    sub2 = ind2.searchSubtreeDF(index2)
    ind1.setSubtreeDF(index1, sub2)
    ind2.setSubtreeDF(index2, sub1)
    
    return ind1, ind2
    
## Strongly Typed GP crossovers
def cxTypedTreeOnePoint(ind1, ind2):
    """Randomly select in each individual and exchange each subtree with the 
    point as root between each individual. Since the node are strongly typed, 
    the operator then make sure the type of second node correspond to the type
    of the first node. If it doesn't, it randomly selects another point in the
    second individual and try again. It tries up to *5* times before
    giving up on the crossover.
    
    .. note::
       This crossover is subject to change for a more effective method 
       of selecting the crossover points.
    """
    # choose the crossover point in each individual
    try:
        index1 = random.randint(1, ind1.size-1)
        index2 = random.randint(1, ind2.size-1)
    except ValueError:
        return ind1, ind2
        
    subtree1 = ind1.searchSubtreeDF(index1)
    subtree2 = ind2.searchSubtreeDF(index2)

    type1 = subtree1.root.ret
    type2 = subtree2.root.ret 

    # try to mate the trees
    # if no crossover point is found after 5 it gives up trying
    # mating individuals.
    tries = 0
    MAX_TRIES = 5
    while not (type1 == type2) and tries < MAX_TRIES:
        index2 = random.randint(1, ind2.size-1)
        subtree2 = ind2.searchSubtreeDF(index2)
        type2 = subtree2.root.ret
        tries += 1
    
    if type1 == type2:
        sub1 = ind1.searchSubtreeDF(index1)
        sub2 = ind2.searchSubtreeDF(index2)
        ind1.setSubtreeDF(index1, sub2)
        ind2.setSubtreeDF(index2, sub1)
    
    return ind1, ind2

######################################
# GP Mutations                       #
######################################
def mutTreeUniform(individual, expr):
    """Randomly select a point in the Tree, then replace the subtree with
    the point as a root by a randomly generated expression. The expression
    is generated using the method `expr`.
    """
    index = random.randint(0, individual.size-1)
    individual.setSubtreeDF(index, expr(pset=individual.pset))
    
    return individual,

## Strongly Typed GP mutations
def mutTypedTreeUniform(individual, expr):
    """The mutation of strongly typed GP expression is pretty easy. First,
    it finds a subtree. Second, ithas to identify the return type of the root
    of  this subtree. Third, it generates a new subtree with a root's type
    corresponding to the original subtree root's type. Finally, the old
    subtree is replaced by the new subtree, and the mutant is returned.
    """
    index = random.randint(0, individual.size-1)
<<<<<<< HEAD
    subtree = individual.search_subtree_dfs(index)  
    individual.set_subtree_dfs(index, expr(pset=individual.pset,
                                           type=subtree.root.ret))
=======
    subtree = individual.searchSubtreeDF(index)  
    individual.setSubtreeDF(index, expr(pset=individual.pset,
                                        type=subtree.root.ret))
>>>>>>> 20deddf5
    
    return individual,

######################################
# Selections                         #
######################################

def selRandom(individuals, n):
    """Select *n* individuals at random from the input *individuals*. The
    list returned contains references to the input *individuals*.

    This function uses the :func:`~random.choice` function from the
    python base :mod:`random` module.
    """
    return [random.choice(individuals) for i in xrange(n)]


def selBest(individuals, n):
    """Select the *n* best individuals among the input *individuals*. The
    list returned contains references to the input *individuals*.
    """
    return sorted(individuals, key=attrgetter("fitness"), reverse=True)[:n]


def selWorst(individuals, n):
    """Select the *n* worst individuals among the input *individuals*. The
    list returned contains references to the input *individuals*.
    """
    return sorted(individuals, key=attrgetter("fitness"))[:n]


def selTournament(individuals, n, tournsize):
    """Select *n* individuals from the input *individuals* using *n*
    tournaments of *tournSize* individuals. The list returned contains
    references to the input *individuals*.
    
    This function uses the :func:`~random.choice` function from the python base
    :mod:`random` module.
    """
    chosen = []
    for i in xrange(n):
        chosen.append(random.choice(individuals))
        for j in xrange(tournsize - 1):
            aspirant = random.choice(individuals)
            if aspirant.fitness > chosen[i].fitness:
                chosen[i] = aspirant
                
    return chosen

def selRoulette(individuals, n):
    """Select *n* individuals from the input *individuals* using *n*
    spins of a roulette. The selection is made by looking only at the first
    objective of each individual. The list returned contains references to
    the input *individuals*.
    
    This function uses the :func:`~random.random` function from the python base
    :mod:`random` module.
    """
    s_inds = sorted(individuals, key=attrgetter("fitness"), reverse=True)[:n]
    sum_fits = sum(map(lambda ind: ind.fitness.values[0], individuals))
    
    chosen = []
    for i in xrange(n):
        u = random.random() * sum_fits
        sum_ = 0
        for ind in s_inds:
            sum_ += ind.fitness.values[0]
            if sum_ > u:
                chosen.append(ind)
                break
    
    return chosen

######################################
# Non-Dominated Sorting   (NSGA-II)  #
######################################

def nsga2(individuals, n):
    """Apply NSGA-II selection operator on the *individuals*. Usually,
    the size of *individuals* will be larger than *n* because any individual
    present in *individuals* will appear in the returned list at most once.
    Having the size of *individuals* equals to *n* will have no effect other
    than sorting the population according to a non-domination sheme. The list
    returned contains references to the input *individuals*.
    
    For more details on the NSGA-II operator see Deb, Pratab, Agarwal,
    and Meyarivan, "A fast elitist non-dominated sorting genetic algorithm for
    multi-objective optimization: NSGA-II", 2002.
    """
    pareto_fronts = sortFastND(individuals, n)
    chosen = list(chain(*pareto_fronts[:-1]))
    n = n - len(chosen)
    if n > 0:
        chosen.extend(sortCrowdingDist(pareto_fronts[-1], n))
    return chosen
    

def sortFastND(individuals, n, first_front_only=False):
    """Sort the first *n* *individuals* according the the fast non-dominated
    sorting algorithm. 
    """
    N = len(individuals)
    pareto_fronts = []
    
    if n == 0:
        return pareto_fronts
    
    pareto_fronts.append([])
    pareto_sorted = 0
    dominating_inds = [0] * N
    dominated_inds = [list() for i in xrange(N)]
    
    # Rank first Pareto front
    for i in xrange(N):
        for j in xrange(i+1, N):
            if individuals[j].fitness.isDominated(individuals[i].fitness):
                dominating_inds[j] += 1
                dominated_inds[i].append(j)
            elif individuals[i].fitness.isDominated(individuals[j].fitness):
                dominating_inds[i] += 1
                dominated_inds[j].append(i)
        if dominating_inds[i] == 0:
            pareto_fronts[-1].append(i)
            pareto_sorted += 1
    
    if not first_front_only:
    # Rank the next front until all individuals are sorted or the given
    # number of individual are sorted
        N = min(N, n)
        while pareto_sorted < N:
            pareto_fronts.append([])
            for indice_p in pareto_fronts[-2]:
                for indice_d in dominated_inds[indice_p]:
                    dominating_inds[indice_d] -= 1
                    if dominating_inds[indice_d] == 0:
                        pareto_fronts[-1].append(indice_d)
                        pareto_sorted += 1
    
    return [[individuals[index] for index in front] for front in pareto_fronts]


def sortCrowdingDist(individuals, n):
    """Sort the individuals according to the crowding distance."""
    if len(individuals) == 0:
        return []
    
    distances = [0.0] * len(individuals)
    crowding = [(ind, i) for i, ind in enumerate(individuals)]
    
    number_objectives = len(individuals[0].fitness.values)
    inf = float("inf")      # It is four times faster to compare with a local
                            # variable than create the float("inf") each time
    for i in xrange(number_objectives):
        crowding.sort(key=lambda element: element[0].fitness.values[i])
        distances[crowding[0][1]] = float("inf")
        distances[crowding[-1][1]] = float("inf")
        for j in xrange(1, len(crowding) - 1):
            if distances[crowding[j][1]] < inf:
                distances[crowding[j][1]] += \
                    crowding[j + 1][0].fitness.values[i] - \
                    crowding[j - 1][0].fitness.values[i]
    sorted_dist = sorted([(dist, i) for i, dist in enumerate(distances)],
                         key=lambda value: value[0], reverse=True)
    return (individuals[index] for dist, index in sorted_dist[:n])


######################################
# Strength Pareto         (SPEA-II)  #
######################################

def spea2(individuals, n):
    """Apply SPEA-II selection operator on the *individuals*. Usually,
    the size of *individuals* will be larger than *n* because any individual
    present in *individuals* will appear in the returned list at most once.
    Having the size of *individuals* equals to *n* will have no effect other
    than sorting the population according to a strength pareto sheme. The list
    returned contains references to the input *individuals*.
    
    For more details on the SPEA-II operator see Zitzler, Laumanns and Thiele,
    "SPEA 2: Improving the strength pareto evolutionary algorithm", 2001.
    """
    N = len(individuals)
    L = len(individuals[0].fitness.values)
    K = math.sqrt(N)
    strength_fits = [0] * N
    fits = [0] * N
    dominating_inds = [list() for i in xrange(N)]
    
    for i in xrange(N):
        for j in xrange(i + 1, N):
            if individuals[i].fitness.isDominated(individuals[j].fitness):
                strength_fits[j] += 1
                dominating_inds[i].append(j)
            elif individuals[j].fitness.isDominated(individuals[i].fitness):
                strength_fits[i] += 1
                dominating_inds[j].append(i)
    
    for i in xrange(N):
        for j in dominating_inds[i]:
            fits[i] += strength_fits[j]
    
    # Choose all non-dominated individuals
    chosen_indices = [i for i in xrange(N) if fits[i] < 1]
    
    if len(chosen_indices) < n:     # The archive is too small
        for i in xrange(N):
            distances = [0.0] * N
            for j in xrange(i + 1, N):
                dist = 0.0
                for k in xrange(L):
                    val = individuals[i].fitness.values[k] - \
                          individuals[j].fitness.values[k]
                    dist += val * val
                distances[j] = dist
            kth_dist = _randomizedSelect(distances, 0, N - 1, K)
            density = 1.0 / (kth_dist + 2.0)
            fits[i] += density
            
        next_indices = [(fits[i], i) for i in xrange(N) if not i in chosen_indices]
        next_indices.sort()
        #print next_indices
        chosen_indices += [i for fit, i in next_indices[:n - len(chosen_indices)]]
                
    elif len(chosen_indices) > n:   # The archive is too large
        N = len(chosen_indices)
        distances = [[0.0] * N for i in xrange(N)]
        sorted_indices = [[0] * N for i in xrange(N)]
        for i in xrange(N):
            for j in xrange(i + 1, N):
                dist = 0.0
                for k in xrange(L):
                    val = individuals[chosen_indices[i]].fitness.values[k] - \
                          individuals[chosen_indices[j]].fitness.values[k]
                    dist += val * val
                distances[i][j] = dist
                distances[j][i] = dist
            distances[i][i] = -1
        
        # Insert sort is faster than quick sort for short arrays
        for i in xrange(N):
            for j in xrange(1, N):
                k = j
                while k > 0 and distances[i][j] < distances[i][sorted_indices[i][k - 1]]:
                    sorted_indices[i][k] = sorted_indices[i][k - 1]
                    k -= 1
                sorted_indices[i][k] = j
        
        size = N
        to_remove = []
        while size > n:
            # Search for minimal distance
            min_pos = 0
            for i in xrange(1, N):
                for j in xrange(1, size):
                    dist_i_sorted_j = distances[i][sorted_indices[i][j]]
                    dist_min_sorted_j = distances[min_pos][sorted_indices[min_pos][j]]
                    
                    if dist_i_sorted_j < dist_min_sorted_j:
                        min_pos = i
                        break
                    elif dist_i_sorted_j > dist_min_sorted_j:
                        break
            
            # Remove minimal distance from sorted_indices
            for i in xrange(N):
                distances[i][min_pos] = float("inf")
                distances[min_pos][i] = float("inf")
                
                for j in xrange(1, size - 1):
                    if sorted_indices[i][j] == min_pos:
                        sorted_indices[i][j] = sorted_indices[i][j + 1]
                        sorted_indices[i][j + 1] = min_pos
            
            # Remove corresponding individual from chosen_indices
            to_remove.append(min_pos)
            size -= 1
        
        for index in reversed(sorted(to_remove)):
            del chosen_indices[index]
    
    return [individuals[i] for i in chosen_indices]
    
def _randomizedSelect(array, begin, end, i):
    """Allows to select the ith smallest element from array without sorting it.
    Runtime is expected to be O(n).
    """
    if begin == end:
        return array[begin]
    q = _randomizedPartition(array, begin, end)
    k = q - begin + 1
    if i < k:
        return _randomizedSelect(array, begin, q, i)
    else:
        return _randomizedSelect(array, q + 1, end, i - k)

def _randomizedPartition(array, begin, end):
    i = random.randint(begin, end)
    array[begin], array[i] = array[i], array[begin]
    return _partition(array, begin, end)
    
def _partition(array, begin, end):
    x = array[begin]
    i = begin - 1
    j = end + 1
    while True:
        j -= 1
        while array[j] > x:
            j -= 1
        i += 1
        while array[i] < x:
            i += 1
        if i < j:
            array[i], array[j] = array[j], array[i]
        else:
            return j

######################################
# Replacement Strategies (ES)        #
######################################



######################################
# Migrations                         #
######################################

def migRing(populations, n, selection, replacement=None, migarray=None,
            sel_kargs=None, repl_kargs=None):
    """Perform a ring migration between the *populations*. The migration first
    select *n* emigrants from each population using the specified *selection*
    operator and then replace *n* individuals from the associated population in
    the *migarray* by the emigrants. If no *replacement*
    operator is specified, the immigrants will replace the emigrants of the
    population, otherwise, the immigrants will replace the individuals selected
    by the *replacement* operator. The migration array, if provided, shall
    contain each population's index once and only once. If no migration array
    is provided, it defaults to a serial ring migration (1 -- 2 -- ... -- n
    -- 1). You may pass keyworded arguments to the two selection operators by
    giving a dictionary to *sel_kargs* and *repl_kargs*.
    """
    if migarray is None:
        migarray = [(i + 1) % len(populations) for i in xrange(len(populations))]
    
    immigrants = [[] for i in xrange(len(migarray))]
    emigrants = [[] for i in xrange(len(migarray))]
    if sel_kargs is None:
        sel_kargs = {}
    if repl_kargs is None:
        repl_kargs = {}

    for from_deme in xrange(len(migarray)):
        emigrants[from_deme].extend(selection(populations[from_deme], n=n,
                                     **sel_kargs))
        if replacement is None:
            # If no replacement strategy is selected, replace those who migrate
            immigrants[from_deme] = emigrants[from_deme]
        else:
            # Else select those who will be replaced
            immigrants[from_deme].extend(replacement(populations[from_deme],
                                          n=n, **repl_kargs))

    mig_buf = emigrants[0]
    for from_deme, to_deme in enumerate(migarray[1:]):
        from_deme += 1  # Enumerate starts at 0

        for i, immigrant in enumerate(immigrants[to_deme]):
            indx = populations[to_deme].index(immigrant)
            populations[to_deme][indx] = emigrants[from_deme][i]

    to_deme = migarray[0]
    for i, immigrant in enumerate(immigrants[to_deme]):
        indx = populations[to_deme].index(immigrant)
        populations[to_deme][indx] = mig_buf[i]

######################################
# Decoration tool                    #
######################################

# This function is a simpler version of the decorator module (version 3.2.0)
# from Michele Simionato available at http://pypi.python.org/pypi/decorator.
# Copyright (c) 2005, Michele Simionato
# All rights reserved.
# Modified by Francois-Michel De Rainville, 2010

def decorate(decorator):
    """Decorate a function preserving its signature. There is two way of
    using this function, first as a decorator passing the decorator to
    use as argument, for example ::
    
        @decorate(a_decorator)
        def myFunc(arg1, arg2, arg3="default"):
            do_some_work()
            return "some_result"
    
    Or as a decorator ::
    
        @decorate
        def myDecorator(func):
            def wrapFunc(*args, **kargs):
                decoration_work()
                return func(*args, **kargs)
            return wrapFunc
        
        @myDecorator
        def myFunc(arg1, arg2, arg3="default"):
            do_some_work()
            return "some_result"
    
    Using the :mod:`inspect` module, we can retreive the signature of the
    decorated function, what is not possible when not using this method. ::
    
        print inspect.getargspec(myFunc)
        
    It shall return something like ::
    
        (["arg1", "arg2", "arg3"], None, None, ("default",))
    """
    def wrapDecorate(func):
        # From __init__
        assert func.__name__
        if inspect.isfunction(func):
            argspec = inspect.getargspec(func)
            args, varargs, keywords, defaults = argspec
            signature = inspect.formatargspec(formatvalue=lambda val: "",
                                              *argspec)[1:-1]
        elif inspect.isclass(func):
            argspec = inspect.getargspec(func.__init__)
            args, varargs, keywords, defaults = argspec
            signature = inspect.formatargspec(formatvalue=lambda val: "",
                                              *argspec)[1:-1]
        if not signature:
            raise TypeError("You are decorating a non function: %s" % func)
    
        # From create
        src = ("def %(name)s(%(signature)s):\n"
               "    return _call_(%(signature)s)\n") % dict(name=func.__name__,
                                                           signature=signature)
    
        # From make
        evaldict = dict(_call_=decorator(func))
        reserved_names = set([func.__name__] + \
            [arg.strip(' *') for arg in signature.split(',')])
        for n, v in evaldict.iteritems():
            if n in reserved_names:
                raise NameError("%s is overridden in\n%s" % (n, src))
        try:
            # This line does all the dirty work of reassigning the signature
            code = compile(src, "<string>", "single")
            exec code in evaldict
        except:
            print >> sys.stderr, "Error in generated code:"
            print >> sys.stderr, src
            raise
        new_func = evaldict[func.__name__]
    
        # From update
        new_func.__source__ = src
        new_func.__name__ = func.__name__
        new_func.__doc__ = func.__doc__
        new_func.__dict__ = func.__dict__.copy()
        new_func.func_defaults = defaults
        new_func.__module__ = func.__module__
        return new_func
    return wrapDecorate<|MERGE_RESOLUTION|>--- conflicted
+++ resolved
@@ -616,15 +616,9 @@
     subtree is replaced by the new subtree, and the mutant is returned.
     """
     index = random.randint(0, individual.size-1)
-<<<<<<< HEAD
-    subtree = individual.search_subtree_dfs(index)  
-    individual.set_subtree_dfs(index, expr(pset=individual.pset,
-                                           type=subtree.root.ret))
-=======
     subtree = individual.searchSubtreeDF(index)  
     individual.setSubtreeDF(index, expr(pset=individual.pset,
                                         type=subtree.root.ret))
->>>>>>> 20deddf5
     
     return individual,
 
