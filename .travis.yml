--- conflicted
+++ resolved
@@ -37,12 +37,6 @@
         pip install nose
       fi
   - pip install $NUMPY
-<<<<<<< HEAD
-  
-=======
-  - pip install future
-  - if [[ ${TRAVIS_PYTHON_VERSION%%.*} == '3' ]]; then 2to3 --output-dir=py3k/deap -W -n deap; fi
->>>>>>> 0dca834c
 # command to run tests
 script:
   - python setup.py nosetests --verbosity=3
