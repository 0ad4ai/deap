#    This file is part of DEAP.
#
#    DEAP is free software: you can redistribute it and/or modify
#    it under the terms of the GNU Lesser General Public License as
#    published by the Free Software Foundation, either version 3 of
#    the License, or (at your option) any later version.
#
#    DEAP is distributed in the hope that it will be useful,
#    but WITHOUT ANY WARRANTY; without even the implied warranty of
#    MERCHANTABILITY or FITNESS FOR A PARTICULAR PURPOSE. See the
#    GNU Lesser General Public License for more details.
#
#    You should have received a copy of the GNU Lesser General Public
#    License along with DEAP. If not, see <http://www.gnu.org/licenses/>.

"""The :mod:`~deap.base` module provides basic structures to build evolutionary
algorithms. It contains only two simple containers that are a basic N-ary 
:class:`~deap.base.Tree`, usefull for implementing genetic programing, and a 
virtual :class:`~deap.base.Fitness` class used as base class, for the fitness 
member of any individual.
"""

import sys
import copy
import operator
import functools

from collections import deque, Sequence
from itertools import izip, repeat, count

class Toolbox(object):
    """A toolbox for evolution that contains the evolutionary operators.
    At first the toolbox contains two simple methods. The first method
    :meth:`~deap.toolbox.clone` duplicates any element it is passed as
    argument, this method defaults to the :func:`copy.deepcopy` function.
    The second method :meth:`~deap.toolbox.map` applies the function given
    as first argument to every items of the iterables given as next
    arguments, this method defaults to the :func:`map` function. You may
    populate the toolbox with any other function by using the
    :meth:`~deap.base.Toolbox.register` method.
    """

    def __init__(self):
        self.register("clone", copy.deepcopy)
        self.register("map", map)

    def register(self, alias, method, *args, **kargs):
        """Register a *method* in the toolbox under the name *alias*. You 
        may provide default arguments that will be passed automatically when 
        calling the registered method. Fixed arguments can then be overriden 
        at function call time.
        
        :param alias: The name the operator will take in the toolbox. If the
                      alias already exist it will overwrite the the operator
                      already present.
        :param method: The function to which refer the alias.
        :param argument: One or more argument (and keyword argument) to pass
                         automatically to the registered function when called,
                         optional.
        
        The following code block is an example of how the toolbox is used. ::

            >>> def func(a, b, c=3):
            ...     print a, b, c
            ... 
            >>> tools = Toolbox()
            >>> tools.register("myFunc", func, 2, c=4)
            >>> tools.myFunc(3)
            2 3 4
        
        The registered function will be given the attributes :attr:`__name__`
        set to the alias and :attr:`__doc__` set to the original function's
        documentation. The :attr:`__dict__` attribute will also be updated
        with the original function's instance dictionnary, if any.
        """
        pfunc = functools.partial(method, *args, **kargs)
        pfunc.__name__ = alias
        pfunc.__doc__ = method.__doc__
        
        try:
            # Some methods don't have any dictionary, in these cases simply 
            # don't copy it.
            pfunc.__dict__.update(method.__dict__.copy())
        except AttributeError:
            pass
        
        setattr(self, alias, pfunc)

    def unregister(self, alias):
        """Unregister *alias* from the toolbox.
        
        :param alias: The name of the operator to remove from the toolbox.
        """
        delattr(self, alias)

    def decorate(self, alias, *decorators):
        """Decorate *alias* with the specified *decorators*, *alias*
        has to be a registered function in the current toolbox.
        
        :param alias: The name of the operator to decorate.
        :param decorator: One or more function decorator. If multiple
                          decorators are provided they will be applied in
                          order, with the last decorator decorating all the
                          others.
        
        .. versionchanged:: 0.8
           Decoration is not signature preserving anymore.
        """
        pfunc = getattr(self, alias)
        method, args, kargs = pfunc.func, pfunc.args, pfunc.keywords
        for decorator in decorators:
            method = decorator(method)
        self.register(alias, method, *args, **kargs)

class Fitness(object):
    """The fitness is a measure of quality of a solution. If *values* are
    provided as a tuple, the fitness is initalized using those values,
    otherwise it is empty (or invalid).
    
    :param values: The initial values of the fitness as a tuple, optional.

    Fitnesses may be compared using the ``>``, ``<``, ``>=``, ``<=``, ``==``,
    ``!=``. The comparison of those operators is made lexicographically.
    Maximization and minimization are taken care off by a multiplication
    between the :attr:`weights` and the fitness :attr:`values`. The comparison
    can be made between fitnesses of different size, if the fitnesses are
    equal until the extra elements, the longer fitness will be superior to the
    shorter.

    .. note::
       When comparing fitness values that are **minimized**, ``a > b`` will
       return :data:`True` if *a* is **smaller** than *b*.
    """
    
    weights = None
    """The weights are used in the fitness comparison. They are shared among
    all fitnesses of the same type. When subclassing :class:`Fitness`, the
    weights must be defined as a tuple where each element is associated to an
    objective. A negative weight element corresponds to the minimization of
    the associated objective and positive weight to the maximization.

    .. note::
        If weights is not defined during subclassing, the following error will 
        occur at instantiation of a subclass fitness object: 
        
        ``TypeError: Can't instantiate abstract <class Fitness[...]> with
        abstract attribute weights.``
    """
    
    wvalues = ()
    """Contains the weighted values of the fitness, the multiplication with the
    weights is made when the values are set via the property :attr:`values`.
    Multiplication is made on setting of the values for efficiency.
    
    Generally it is unnecessary to manipulate wvalues as it is an internal
    attribute of the fitness used in the comparison operators.
    """
    
    def __init__(self, values=()):
        if self.weights is None:
            raise TypeError("Can't instantiate abstract %r with abstract "
                "attribute weights." % (self.__class__))
        
<<<<<<< HEAD
        if not hasattr(self.weights, "__iter__"):
=======
        if not isinstance(self.weights, Sequence):
>>>>>>> 3d233f34
            raise TypeError("Attribute weights of %r must be a sequence." 
                % self.__class__)
        
        if len(values) > 0:
            self.values = values
        
    def getValues(self):
        return tuple(map(operator.truediv, self.wvalues, self.weights))
            
    def setValues(self, values):
        try:
            self.wvalues = tuple(map(operator.mul, values, self.weights))
        except TypeError:
            _, _, traceback = sys.exc_info()
            raise TypeError, ("Both weights and assigned values must be a "
            "sequence of numbers when assigning to values of "
            "%r." % self.__class__, ), traceback
            
    def delValues(self):
        self.wvalues = ()

    values = property(getValues, setValues, delValues,
        ("Fitness values. Use directly ``individual.fitness.values = values`` "
         "in order to set the fitness and ``del individual.fitness.values`` "
         "in order to clear (invalidate) the fitness. The (unweighted) fitness "
         "can be directly accessed via ``individual.fitness.values``."))
    
    @property 
    def valid(self):
        """Assess if a fitness is valid or not."""
        return len(self.wvalues) != 0
        
    def __gt__(self, other):
        return not self.__le__(other)
        
    def __ge__(self, other):
        return not self.__lt__(other)

    def __le__(self, other):
        if not other:                   # Protection against yamling
            return False
        return self.wvalues <= other.wvalues

    def __lt__(self, other):
        if not other:                   # Protection against yamling
            return False
        return self.wvalues < other.wvalues

    def __eq__(self, other):
        if not other:                   # Protection against yamling
            return False
        return self.wvalues == other.wvalues
    
    def __ne__(self, other):
        return not self.__eq__(other)

    def __deepcopy__(self, memo):
        """Replace the basic deepcopy function with a faster one.
        
        It assumes that the elements in the :attr:`values` tuple are 
        immutable and the fitness does not contain any other object 
        than :attr:`values` and :attr:`weights`.
        """
        copy_ = self.__class__()
        copy_.wvalues = self.wvalues
        return copy_

    def __str__(self):
        """Return the values of the Fitness object."""
        return str(self.values)

    def __repr__(self):
        """Return the Python code to build a copy of the object."""
        module = self.__module__
        name = self.__class__.__name__
        return "%s.%s(%r)" % (module, name, self.values)

class Tree(list):
    """Basic N-ary tree class. A tree is initialized from the list `content`.
    The first element of the list is the root of the tree, then the
    following elements are the nodes. Each node can be either a list or a 
    single element. In the case of a list, it is considered as a subtree, 
    otherwise a leaf.
    """
    
    class NodeProxy(object):
        """Encapsulate object put in a tree. Once encapsulated each object
        of a tree provides its own interface to which are added basic 
        methods of a Tree : size, height and root.
        """
        __slots__ = ['obj']
        def __new__(cls, obj, *args, **kargs):
            if isinstance(obj, cls):
                return obj
            inst = object.__new__(cls)
            inst.obj = obj
            return inst
            
        def getstate(self):
            """Return the state of the NodeProxy: the proxied object."""
            return self.obj
            
        @property
        def size(self):
            """Return the size of a leaf: 1."""
            return 1
            
        @property
        def height(self):
            """Return the height of a leaf: 0."""
            return 0
            
        @property
        def root(self):
            """Return the root of a leaf: itself."""
            return self
        
        def __eq__(self, other):
            return self.obj == other.obj
        def __getattr__(self, attr):
            return getattr(self.obj, attr)
        def __call__(self, *args, **kargs):
            return self.obj(*args, **kargs)
        def __repr__(self):
            return self.obj.__repr__()
        def __str__(self):
            return self.obj.__str__()
                
    @classmethod        
    def convertNode(cls, node):
        """Convert node into the proper object either a Tree or a Node."""
        if isinstance(node, cls):
            if len(node) == 1:
                return cls.NodeProxy(node[0])
            return node
        elif isinstance(node, list):
            if len(node) > 1:
                return cls(node)
            else:
                return cls.NodeProxy(node[0])
        else:
            return cls.NodeProxy(node)

    def __init__(self, content=None):
        """Initialize a tree with a list `content`.
        
        The first element of the list is the root of the tree, then the
        following elements are the nodes. A node could be a list, then
        representing a subtree.
        """
        list.__init__(self, (self.convertNode(elem) for elem in content))
        
    def getstate(self):
        """Return the state of the Tree as a list of arbitrary elements.
        It is mainly used for pickling a Tree object.
        """
        return [elem.getstate() for elem in self] 
    
    def __reduce__(self):
        """Return the class init, the object's state and the object's
        dict in a tuple. The function is used to pickle Tree.
        """
        return (self.__class__, (self.getstate(),), self.__dict__)
    
    def __deepcopy__(self, memo):
        """Deepcopy a Tree by first converting it back to a list of list."""
        new = self.__class__(copy.deepcopy(self.getstate()))
        new.__dict__.update(copy.deepcopy(self.__dict__, memo))
        return new
        
    def __setitem__(self, key, value):
        """Set the item at `key` with the corresponding `value`."""
        list.__setitem__(self, key, self.convertNode(value))
        
    def __setslice__(self, i, j, value):
        """Set the slice at `i` to `j` with the corresponding `value`."""
        list.__setslice__(self, i, j, self.convertNode(value))
            
    def __str__(self):
        """Return the tree in its original form, a list, as a string."""
        return list.__str__(self)
        
    def __repr__(self):
        """Return the Python code to build a copy of the object."""
        module = self.__module__
        name = self.__class__.__name__
        return "%s.%s(%s)" % (module, name, list.__repr__(self))
        
    @property
    def root(self):
        """Return the root element of the tree.
        
        The root node of a tree is the node with no parents. There is at most 
        one root node in a rooted tree.
        """
        return self[0]

    @property
    def size(self):
        """Return the number of nodes in the tree.
        
        The size of a node is the number of descendants it has including itself.
        """
        return sum(elem.size for elem in self)

    @property
    def height(self):
        """Return the height of the tree.
        
        The height of a tree is the length of the path from the root to the 
        deepest node in the tree. A (rooted) tree with only one node (the root) 
        has a height of zero.
        """
        try:
            return max(elem.height for elem in self[1:])+1
        except ValueError:
            return 0
    
    @property
    def iter(self):
        """Return a generator function that iterates on the element
         of the tree in linear time using depth first algorithm.
        
            >>> t = Tree([1,2,3[4,5,[6,7]],8])
            >>> [i for i in t.iter]:
            [1, 2, 3, 4, 5, 6, 7, 8]
        """
        for elem in self:
            if isinstance(elem, Tree):
                for elem2 in elem.iter:
                    yield elem2
            else:
                yield elem
    
    @property
    def iter_leaf(self):
        """Return a generator function that iterates on the leaf
         of the tree in linear time using depth first 
         algorithm.
    
            >>> t = Tree([1,2,3,[4,5,[6,7]],8])
            >>> [i for i in t.iter_leaf]
            [2, 3, 5, 7, 8]
        """
        for elem in self[1:]:
            if isinstance(elem, Tree):
                for elem2 in elem.iter_leaf:
                    yield elem2
            else:
                yield elem
    
    @property
    def iter_leaf_idx(self):
        """Return a generator function that iterates on the leaf
        indices of the tree in linear time using depth first 
        algorithm.
        
            >>> t = Tree([1,2,3,[4,[5,6,7],[8,9]],[10,11]])
            >>> [i for i in t.iter_leaf_idx]
            [1, 2, 5, 6, 8, 10]
        """
        total = 0
        for elem in self[1:]:
            total += 1                
            if isinstance(elem, Tree):
                total2 = 0
                for total2 in elem.iter_leaf_idx:
                    yield total + total2
                total += total2
            else:
                yield total

    def searchSubtreeDF(self, index):
        """Search the subtree with the corresponding index based on a 
        depth-first search.
        """
        if index == 0:
            return self
        total = 0
        for child in self:
            if total == index:
                return child
            nbr_child = child.size
            if nbr_child + total > index:
                return child.searchSubtreeDF(index-total)
            total += nbr_child

    def setSubtreeDF(self, index, subtree):
        """Replace the tree with the corresponding index by subtree based
        on a depth-first search.
        """
        if index == 0:
            try:
                self[:] = subtree
            except TypeError:
                del self[1:]
                self[0] = subtree
            return
    
        total = 0
        for i, child in enumerate(self):
            if total == index:
                self[i] = subtree
                return
            nbr_child = child.size
            if nbr_child + total > index:
                child.setSubtreeDF(index-total, subtree)
                return
            total += nbr_child

    def searchSubtreeBF(self, index):
        """Search the subtree with the corresponding index based on a 
        breadth-first search.
        """
        if index == 0:
            return self
        queue = deque(self[1:])
        for _ in xrange(index):
            subtree = queue.popleft()
            if isinstance(subtree, Tree):
                queue.extend(subtree[1:])
        return subtree

    def setSubtreeBF(self, index, subtree):
        """Replace the subtree with the corresponding index by subtree based
        on a breadth-first search.
        """
        if index == 0:
            try:
                self[:] = subtree
            except TypeError:
                del self[1:]
                self[0] = subtree
            return
         
        queue = deque(izip(repeat(self, len(self[1:])), count(1)))
        for _ in xrange(index):
            elem = queue.popleft()
            parent = elem[0]
            child  = elem[1]
            if isinstance(parent[child], Tree):
                tree = parent[child]
                queue.extend(izip(repeat(tree, len(tree[1:])), count(1)))
        parent[child] = subtree<|MERGE_RESOLUTION|>--- conflicted
+++ resolved
@@ -161,11 +161,7 @@
             raise TypeError("Can't instantiate abstract %r with abstract "
                 "attribute weights." % (self.__class__))
         
-<<<<<<< HEAD
-        if not hasattr(self.weights, "__iter__"):
-=======
         if not isinstance(self.weights, Sequence):
->>>>>>> 3d233f34
             raise TypeError("Attribute weights of %r must be a sequence." 
                 % self.__class__)
         
