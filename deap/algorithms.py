#    This file is part of DEAP.
#
#    DEAP is free software: you can redistribute it and/or modify
#    it under the terms of the GNU Lesser General Public License as
#    published by the Free Software Foundation, either version 3 of
#    the License, or (at your option) any later version.
#
#    DEAP is distributed in the hope that it will be useful,
#    but WITHOUT ANY WARRANTY; without even the implied warranty of
#    MERCHANTABILITY or FITNESS FOR A PARTICULAR PURPOSE. See the
#    GNU Lesser General Public License for more details.
#
#    You should have received a copy of the GNU Lesser General Public
#    License along with DEAP. If not, see <http://www.gnu.org/licenses/>.

"""The :mod:`algorithms` module is intended to contain some specific algorithms
in order to execute very common evolutionary algorithms. The method used here
are more for convenience than reference as the implementation of every
evolutionary algorithm may vary infinitely. Most of the algorithms in this
module use operators registered in the toolbox. Generally, the keyword used are
:meth:`mate` for crossover, :meth:`mutate` for mutation, :meth:`~deap.select`
for selection and :meth:`evaluate` for evaluation.

You are encouraged to write your own algorithms in order to make them do what
you really want them to do.
"""

from __future__ import print_function
import numpy
import tools


def varAnd(population, toolbox, cxpb, mutpb):
    """Part of an evolutionary algorithm applying only the variation part
    (crossover **and** mutation). The modified individuals have their
    fitness invalidated. The individuals are cloned so returned population is
    independent of the input population.

    :param population: A list of individuals to vary.
    :param toolbox: A :class:`~deap.base.Toolbox` that contains the evolution
                    operators.
    :param cxpb: The probability of mating two individuals.
    :param mutpb: The probability of mutating an individual.
    :returns: A list of varied individuals that are independent of their
              parents.

    The variation goes as follow. First, the parental population
    :math:`P_\mathrm{p}` is duplicated using the :meth:`toolbox.clone` method
    and the result is put into the offspring population :math:`P_\mathrm{o}`.  A
    first loop over :math:`P_\mathrm{o}` is executed to mate pairs of
    consecutive individuals. According to the crossover probability *cxpb*, the
    individuals :math:`\mathbf{x}_i` and :math:`\mathbf{x}_{i+1}` are mated
    using the :meth:`toolbox.mate` method. The resulting children
    :math:`\mathbf{y}_i` and :math:`\mathbf{y}_{i+1}` replace their respective
    parents in :math:`P_\mathrm{o}`. A second loop over the resulting
    :math:`P_\mathrm{o}` is executed to mutate every individual with a
    probability *mutpb*. When an individual is mutated it replaces its not
    mutated version in :math:`P_\mathrm{o}`. The resulting :math:`P_\mathrm{o}`
    is returned.

    This variation is named *And* beceause of its propention to apply both
    crossover and mutation on the individuals. Note that both operators are
    not applied systematicaly, the resulting individuals can be generated from
    crossover only, mutation only, crossover and mutation, and reproduction
    according to the given probabilities. Both probabilities should be in
    :math:`[0, 1]`.
    """
    offspring = [toolbox.clone(ind) for ind in population]

    # Apply crossover and mutation on the offspring
    for i in range(1, len(offspring), 2):
<<<<<<< HEAD
        if random.random() < cxpb:
            offspring[i - 1], offspring[i] = toolbox.mate(offspring[i - 1],
                                                          offspring[i])
=======
        if numpy.random.random() < cxpb:
            offspring[i - 1], offspring[i] = toolbox.mate(offspring[i - 1], offspring[i])
>>>>>>> 1d475636
            del offspring[i - 1].fitness.values, offspring[i].fitness.values

    for i in range(len(offspring)):
        if numpy.random.random() < mutpb:
            offspring[i], = toolbox.mutate(offspring[i])
            del offspring[i].fitness.values

    return offspring


def eaSimple(population, toolbox, cxpb, mutpb, ngen, stats=None,
             halloffame=None, verbose=__debug__):
    """This algorithm reproduce the simplest evolutionary algorithm as
    presented in chapter 7 of [Back2000]_.

    :param population: A list of individuals.
    :param toolbox: A :class:`~deap.base.Toolbox` that contains the evolution
                    operators.
    :param cxpb: The probability of mating two individuals.
    :param mutpb: The probability of mutating an individual.
    :param ngen: The number of generation.
    :param stats: A :class:`~deap.tools.Statistics` object that is updated
                  inplace, optional.
    :param halloffame: A :class:`~deap.tools.HallOfFame` object that will
                       contain the best individuals, optional.
    :param verbose: Whether or not to log the statistics.
    :returns: The final population
    :returns: A class:`~deap.tools.Logbook` with the statistics of the
              evolution

    The algorithm takes in a population and evolves it in place using the
    :meth:`varAnd` method. It returns the optimized population and a
    :class:`~deap.tools.Logbook` with the statistics of the evolution. The
    logbook will contain the generation number, the number of evalutions for
    each generation and the statistics if a :class:`~deap.tools.Statistics` is
    given as argument. The *cxpb* and *mutpb* arguments are passed to the
    :func:`varAnd` function. The pseudocode goes as follow ::

        evaluate(population)
        for g in range(ngen):
            population = select(population, len(population))
            offspring = varAnd(population, toolbox, cxpb, mutpb)
            evaluate(offspring)
            population = offspring

    As stated in the pseudocode above, the algorithm goes as follow. First, it
    evaluates the individuals with an invalid fitness. Second, it enters the
    generational loop where the selection procedure is applied to entirely
    replace the parental population. The 1:1 replacement ratio of this
    algorithm **requires** the selection procedure to be stochastic and to
    select multiple times the same individual, for example,
    :func:`~deap.tools.selTournament` and :func:`~deap.tools.selRoulette`.
    Third, it applies the :func:`varAnd` function to produce the next
    generation population. Fourth, it evaluates the new individuals and
    compute the statistics on this population. Finally, when *ngen*
    generations are done, the algorithm returns a tuple with the final
    population and a :class:`~deap.tools.Logbook` of the evolution.

    .. note::

        Using a non-stochastic selection method will result in no selection as
        the operator selects *n* individuals from a pool of *n*.

    This function expects the :meth:`toolbox.mate`, :meth:`toolbox.mutate`,
    :meth:`toolbox.select` and :meth:`toolbox.evaluate` aliases to be
    registered in the toolbox.

    .. [Back2000] Back, Fogel and Michalewicz, "Evolutionary Computation 1 :
       Basic Algorithms and Operators", 2000.
    """
    logbook = tools.Logbook()
    logbook.header = ['gen', 'nevals'] + (stats.fields if stats else [])

    # Evaluate the individuals with an invalid fitness
    invalid_ind = [ind for ind in population if not ind.fitness.valid]
    fitnesses = toolbox.map(toolbox.evaluate, invalid_ind)
    for ind, fit in zip(invalid_ind, fitnesses):
        ind.fitness.values = fit

    if halloffame is not None:
        halloffame.update(population)

    record = stats.compile(population) if stats else {}
    logbook.record(gen=0, nevals=len(invalid_ind), **record)
    if verbose:
        print(logbook.stream)

    # Begin the generational process
    for gen in range(1, ngen + 1):
        # Select the next generation individuals
        offspring = toolbox.select(population, len(population))

        # Vary the pool of individuals
        offspring = varAnd(offspring, toolbox, cxpb, mutpb)

        # Evaluate the individuals with an invalid fitness
        invalid_ind = [ind for ind in offspring if not ind.fitness.valid]
        fitnesses = toolbox.map(toolbox.evaluate, invalid_ind)
        for ind, fit in zip(invalid_ind, fitnesses):
            ind.fitness.values = fit

        # Update the hall of fame with the generated individuals
        if halloffame is not None:
            halloffame.update(offspring)

        # Replace the current population by the offspring
        population[:] = offspring

        # Append the current generation statistics to the logbook
        record = stats.compile(population) if stats else {}
        logbook.record(gen=gen, nevals=len(invalid_ind), **record)
        if verbose:
            print(logbook.stream)

    return population, logbook


def varOr(population, toolbox, lambda_, cxpb, mutpb):
    """Part of an evolutionary algorithm applying only the variation part
    (crossover, mutation **or** reproduction). The modified individuals have
    their fitness invalidated. The individuals are cloned so returned
    population is independent of the input population.

    :param population: A list of individuals to vary.
    :param toolbox: A :class:`~deap.base.Toolbox` that contains the evolution
                    operators.
    :param lambda\_: The number of children to produce
    :param cxpb: The probability of mating two individuals.
    :param mutpb: The probability of mutating an individual.
    :returns: The final population
    :returns: A class:`~deap.tools.Logbook` with the statistics of the
              evolution

    The variation goes as follow. On each of the *lambda_* iteration, it
    selects one of the three operations; crossover, mutation or reproduction.
    In the case of a crossover, two individuals are selected at random from
    the parental population :math:`P_\mathrm{p}`, those individuals are cloned
    using the :meth:`toolbox.clone` method and then mated using the
    :meth:`toolbox.mate` method. Only the first child is appended to the
    offspring population :math:`P_\mathrm{o}`, the second child is discarded.
    In the case of a mutation, one individual is selected at random from
    :math:`P_\mathrm{p}`, it is cloned and then mutated using using the
    :meth:`toolbox.mutate` method. The resulting mutant is appended to
    :math:`P_\mathrm{o}`. In the case of a reproduction, one individual is
    selected at random from :math:`P_\mathrm{p}`, cloned and appended to
    :math:`P_\mathrm{o}`.

    This variation is named *Or* beceause an offspring will never result from
    both operations crossover and mutation. The sum of both probabilities
    shall be in :math:`[0, 1]`, the reproduction probability is
    1 - *cxpb* - *mutpb*.
    """
    assert (cxpb + mutpb) <= 1.0, (
        "The sum of the crossover and mutation probabilities must be smaller "
        "or equal to 1.0.")

    offspring = []
    for _ in xrange(lambda_):
        op_choice = numpy.random.random()
        if op_choice < cxpb:            # Apply crossover
            ind1, ind2 = map(toolbox.clone, numpy.random.choice(population, 2))
            ind1, ind2 = toolbox.mate(ind1, ind2)
            del ind1.fitness.values
            offspring.append(ind1)
        elif op_choice < cxpb + mutpb:  # Apply mutation
            ind = toolbox.clone(numpy.random.choice(population))
            ind, = toolbox.mutate(ind)
            del ind.fitness.values
            offspring.append(ind)
        else:                           # Apply reproduction
            offspring.append(numpy.random.choice(population))

    return offspring


def eaMuPlusLambda(population, toolbox, mu, lambda_, cxpb, mutpb, ngen,
                   stats=None, halloffame=None, verbose=__debug__):
    """This is the :math:`(\mu + \lambda)` evolutionary algorithm.

    :param population: A list of individuals.
    :param toolbox: A :class:`~deap.base.Toolbox` that contains the evolution
                    operators.
    :param mu: The number of individuals to select for the next generation.
    :param lambda\_: The number of children to produce at each generation.
    :param cxpb: The probability that an offspring is produced by crossover.
    :param mutpb: The probability that an offspring is produced by mutation.
    :param ngen: The number of generation.
    :param stats: A :class:`~deap.tools.Statistics` object that is updated
                  inplace, optional.
    :param halloffame: A :class:`~deap.tools.HallOfFame` object that will
                       contain the best individuals, optional.
    :param verbose: Whether or not to log the statistics.
    :returns: The final population
    :returns: A class:`~deap.tools.Logbook` with the statistics of the
              evolution.

    The algorithm takes in a population and evolves it in place using the
    :func:`varOr` function. It returns the optimized population and a
    :class:`~deap.tools.Logbook` with the statistics of the evolution. The
    logbook will contain the generation number, the number of evalutions for
    each generation and the statistics if a :class:`~deap.tools.Statistics` is
    given as argument. The *cxpb* and *mutpb* arguments are passed to the
    :func:`varOr` function. The pseudocode goes as follow ::

        evaluate(population)
        for g in range(ngen):
            offspring = varOr(population, toolbox, lambda_, cxpb, mutpb)
            evaluate(offspring)
            population = select(population + offspring, mu)

    First, the individuals having an invalid fitness are evaluated. Second,
    the evolutionary loop begins by producing *lambda_* offspring from the
    population, the offspring are generated by the :func:`varOr` function. The
    offspring are then evaluated and the next generation population is
    selected from both the offspring **and** the population. Finally, when
    *ngen* generations are done, the algorithm returns a tuple with the final
    population and a :class:`~deap.tools.Logbook` of the evolution.

    This function expects :meth:`toolbox.mate`, :meth:`toolbox.mutate`,
    :meth:`toolbox.select` and :meth:`toolbox.evaluate` aliases to be
    registered in the toolbox. This algorithm uses the :func:`varOr`
    variation.
    """
    logbook = tools.Logbook()
    logbook.header = ['gen', 'nevals'] + (stats.fields if stats else [])

    # Evaluate the individuals with an invalid fitness
    invalid_ind = [ind for ind in population if not ind.fitness.valid]
    fitnesses = toolbox.map(toolbox.evaluate, invalid_ind)
    for ind, fit in zip(invalid_ind, fitnesses):
        ind.fitness.values = fit

    if halloffame is not None:
        halloffame.update(population)

    record = stats.compile(population) if stats is not None else {}
    logbook.record(gen=0, nevals=len(invalid_ind), **record)
    if verbose:
        print(logbook.stream)

    # Begin the generational process
    for gen in range(1, ngen + 1):
        # Vary the population
        offspring = varOr(population, toolbox, lambda_, cxpb, mutpb)

        # Evaluate the individuals with an invalid fitness
        invalid_ind = [ind for ind in offspring if not ind.fitness.valid]
        fitnesses = toolbox.map(toolbox.evaluate, invalid_ind)
        for ind, fit in zip(invalid_ind, fitnesses):
            ind.fitness.values = fit

        # Update the hall of fame with the generated individuals
        if halloffame is not None:
            halloffame.update(offspring)

        # Select the next generation population
        population[:] = toolbox.select(population + offspring, mu)

        # Update the statistics with the new population
        record = stats.compile(population) if stats is not None else {}
        logbook.record(gen=gen, nevals=len(invalid_ind), **record)
        if verbose:
            print(logbook.stream)

    return population, logbook


def eaMuCommaLambda(population, toolbox, mu, lambda_, cxpb, mutpb, ngen,
                    stats=None, halloffame=None, verbose=__debug__):
    """This is the :math:`(\mu~,~\lambda)` evolutionary algorithm.

    :param population: A list of individuals.
    :param toolbox: A :class:`~deap.base.Toolbox` that contains the evolution
                    operators.
    :param mu: The number of individuals to select for the next generation.
    :param lambda\_: The number of children to produce at each generation.
    :param cxpb: The probability that an offspring is produced by crossover.
    :param mutpb: The probability that an offspring is produced by mutation.
    :param ngen: The number of generation.
    :param stats: A :class:`~deap.tools.Statistics` object that is updated
                  inplace, optional.
    :param halloffame: A :class:`~deap.tools.HallOfFame` object that will
                       contain the best individuals, optional.
    :param verbose: Whether or not to log the statistics.
    :returns: The final population
    :returns: A class:`~deap.tools.Logbook` with the statistics of the
              evolution

    The algorithm takes in a population and evolves it in place using the
    :func:`varOr` function. It returns the optimized population and a
    :class:`~deap.tools.Logbook` with the statistics of the evolution. The
    logbook will contain the generation number, the number of evalutions for
    each generation and the statistics if a :class:`~deap.tools.Statistics` is
    given as argument. The *cxpb* and *mutpb* arguments are passed to the
    :func:`varOr` function. The pseudocode goes as follow ::

        evaluate(population)
        for g in range(ngen):
            offspring = varOr(population, toolbox, lambda_, cxpb, mutpb)
            evaluate(offspring)
            population = select(offspring, mu)

    First, the individuals having an invalid fitness are evaluated. Second,
    the evolutionary loop begins by producing *lambda_* offspring from the
    population, the offspring are generated by the :func:`varOr` function. The
    offspring are then evaluated and the next generation population is
    selected from **only** the offspring. Finally, when
    *ngen* generations are done, the algorithm returns a tuple with the final
    population and a :class:`~deap.tools.Logbook` of the evolution.

    .. note::

        Care must be taken when the lambda:mu ratio is 1 to 1 as a
        non-stochastic selection will result in no selection at all as the
        operator selects *lambda* individuals from a pool of *mu*.


    This function expects :meth:`toolbox.mate`, :meth:`toolbox.mutate`,
    :meth:`toolbox.select` and :meth:`toolbox.evaluate` aliases to be
    registered in the toolbox. This algorithm uses the :func:`varOr`
    variation.
    """
    assert lambda_ >= mu, "lambda must be greater or equal to mu."

    # Evaluate the individuals with an invalid fitness
    invalid_ind = [ind for ind in population if not ind.fitness.valid]
    fitnesses = toolbox.map(toolbox.evaluate, invalid_ind)
    for ind, fit in zip(invalid_ind, fitnesses):
        ind.fitness.values = fit

    if halloffame is not None:
        halloffame.update(population)

    logbook = tools.Logbook()
    logbook.header = ['gen', 'nevals'] + (stats.fields if stats else [])

    record = stats.compile(population) if stats is not None else {}
    logbook.record(gen=0, nevals=len(invalid_ind), **record)
    if verbose:
        print(logbook.stream)

    # Begin the generational process
    for gen in range(1, ngen + 1):
        # Vary the population
        offspring = varOr(population, toolbox, lambda_, cxpb, mutpb)

        # Evaluate the individuals with an invalid fitness
        invalid_ind = [ind for ind in offspring if not ind.fitness.valid]
        fitnesses = toolbox.map(toolbox.evaluate, invalid_ind)
        for ind, fit in zip(invalid_ind, fitnesses):
            ind.fitness.values = fit

        # Update the hall of fame with the generated individuals
        if halloffame is not None:
            halloffame.update(offspring)

        # Select the next generation population
        population[:] = toolbox.select(offspring, mu)

        # Update the statistics with the new population
        record = stats.compile(population) if stats is not None else {}
        logbook.record(gen=gen, nevals=len(invalid_ind), **record)
        if verbose:
            print(logbook.stream)
    return population, logbook


def eaGenerateUpdate(toolbox, ngen, halloffame=None, stats=None,
                     verbose=__debug__):
    """This is algorithm implements the ask-tell model proposed in
    [Colette2010]_, where ask is called `generate` and tell is called `update`.

    :param toolbox: A :class:`~deap.base.Toolbox` that contains the evolution
                    operators.
    :param ngen: The number of generation.
    :param stats: A :class:`~deap.tools.Statistics` object that is updated
                  inplace, optional.
    :param halloffame: A :class:`~deap.tools.HallOfFame` object that will
                       contain the best individuals, optional.
    :param verbose: Whether or not to log the statistics.
    :returns: The final population
    :returns: A class:`~deap.tools.Logbook` with the statistics of the
              evolution

    The algorithm generates the individuals using the :func:`toolbox.generate`
    function and updates the generation method with the :func:`toolbox.update`
    function. It returns the optimized population and a
    :class:`~deap.tools.Logbook` with the statistics of the evolution. The
    logbook will contain the generation number, the number of evalutions for
    each generation and the statistics if a :class:`~deap.tools.Statistics` is
    given as argument. The pseudocode goes as follow ::

        for g in range(ngen):
            population = toolbox.generate()
            evaluate(population)
            toolbox.update(population)

    .. [Colette2010] Collette, Y., N. Hansen, G. Pujol, D. Salazar Aponte and
       R. Le Riche (2010). On Object-Oriented Programming of Optimizers -
       Examples in Scilab. In P. Breitkopf and R. F. Coelho, eds.:
       Multidisciplinary Design Optimization in Computational Mechanics,
       Wiley, pp. 527-565;

    """
    logbook = tools.Logbook()
    logbook.header = ['gen', 'nevals'] + (stats.fields if stats else [])

    for gen in xrange(ngen):
        # Generate a new population
        population = toolbox.generate()
        # Evaluate the individuals
        fitnesses = toolbox.map(toolbox.evaluate, population)
        for ind, fit in zip(population, fitnesses):
            ind.fitness.values = fit

        if halloffame is not None:
            halloffame.update(population)

        # Update the strategy with the evaluated individuals
        toolbox.update(population)

        record = stats.compile(population) if stats is not None else {}
        logbook.record(gen=gen, nevals=len(population), **record)
        if verbose:
            print(logbook.stream)

    return population, logbook<|MERGE_RESOLUTION|>--- conflicted
+++ resolved
@@ -69,14 +69,8 @@
 
     # Apply crossover and mutation on the offspring
     for i in range(1, len(offspring), 2):
-<<<<<<< HEAD
-        if random.random() < cxpb:
-            offspring[i - 1], offspring[i] = toolbox.mate(offspring[i - 1],
-                                                          offspring[i])
-=======
         if numpy.random.random() < cxpb:
             offspring[i - 1], offspring[i] = toolbox.mate(offspring[i - 1], offspring[i])
->>>>>>> 1d475636
             del offspring[i - 1].fitness.values, offspring[i].fitness.values
 
     for i in range(len(offspring)):
