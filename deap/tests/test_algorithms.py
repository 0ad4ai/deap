--- conflicted
+++ resolved
@@ -33,10 +33,6 @@
 HV_THRESHOLD = 116.0        # 120.777 is Optimal value
 
 
-<<<<<<< HEAD
-=======
-
->>>>>>> 1d475636
 def setup_func_single_obj():
     creator.create(FITCLSNAME, base.Fitness, weights=(-1.0,))
     creator.create(INDCLSNAME, list, fitness=creator.__dict__[FITCLSNAME])
@@ -177,7 +173,6 @@
         # Update the strategy with the evaluated individuals
         toolbox.update(population)
 
-<<<<<<< HEAD
     # Note that we use a penalty to guide the search to feasible solutions,
     # but there is no guarantee that individuals are valid.
     # We expect the best individuals will be within bounds or very close.
@@ -190,7 +185,5 @@
 
     # Note that NGEN=500 is enough to get consistent hypervolume > 116,
     # but not 119. More generations would help but would slow down testing.
-=======
->>>>>>> 1d475636
     hv = hypervolume(strategy.parents, [11.0, 11.0])
     assert hv > HV_THRESHOLD, "Hypervolume is lower than expected %f < %f" % (hv, HV_THRESHOLD)